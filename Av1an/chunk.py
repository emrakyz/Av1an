from pathlib import Path
from typing import Dict, Any

import Av1an
from .arg_parse import Args
from .commandtypes import Command, MPCommands, CommandPair


class Chunk:
    """
    Chunk class. Stores information relating to a chunk. The command that gets the chunk and the encoding commands
    to be run on this chunk.
    """

<<<<<<< HEAD
    def __init__(self, temp: Path, index: int, ffmpeg_gen_cmd: Command, output_ext: str, size: int, frames: int):
=======
    def __init__(self,
                 temp: Path,
                 index: int,
                 ffmpeg_gen_cmd: Tuple[str],
                 output_ext: str, size: int,
                 frames: int):
>>>>>>> 4f739fad
        """
        Chunk class constructor

        Note: while ffmpeg_gen_cmd is a Command, it must be serializable, so Path can't be used

        :param temp: The temp directory
        :param index: the index of this chunk
        :param ffmpeg_gen_cmd: the ffmpeg command that will generate this chunk
        :param output_ext: the output extension after encoding
        :param size: the size of this chunk. used for sorting
        :param frames: the number of frames in this chunk
        """
        self.index: int = index
        self.ffmpeg_gen_cmd: Command = ffmpeg_gen_cmd
        self.size: int = size
        self.temp: Path = temp
        self.pass_cmds: MPCommands = []
        self.frames: int = frames
        self.output_ext: str = output_ext

    def generate_pass_cmds(self, args: Args) -> None:
        """
        Generates and sets the encoding commands for this chunk

        :param args: the Args
        :return: None
        """
        encoder = Av1an.ENCODERS[args.encoder]
        self.pass_cmds = encoder.compose_1_pass(args, self) if args.passes == 1 else encoder.compose_2_pass(args, self)

    def remove_first_pass_from_commands(self) -> None:
        """
        Removes the first pass command from the list of commands.
        Used with first pass reuse

        :return: None
        """
        # just one pass to begin with, do nothing
        if len(self.pass_cmds) == 1:
            return

        # passes >= 2, remove the command for first pass (pass_cmds[0])
        self.pass_cmds = self.pass_cmds[1:]

    def to_dict(self) -> Dict[str, Any]:
        """
        Converts this chunk to a dictionary for easy json serialization

        :return: A dictionary
        """
        return {
            'index': self.index,
            'ffmpeg_gen_cmd': self.ffmpeg_gen_cmd,
            'size': self.size,
            'pass_cmds': self.pass_cmds,
            'frames': self.frames,
            'output_ext': self.output_ext,
        }

    @property
    def fake_input_path(self) -> Path:
        """
        Returns the mkv chunk file that would have been for this chunk in the old chunk system.
        Ex: .temp/split/00000.mkv

        :return: a path
        """
        return (self.temp / 'split') / f'{self.name}.mkv'

    @property
    def output_path(self) -> Path:
        """
        Gets the path of this chunk after being encoded with an extension
        Ex: Path('.temp/encode/00000.ivf')

        :return: the Path of this encoded chunk
        """
        return (self.temp / 'encode') / f'{self.name}.{self.output_ext}'

    @property
    def output(self) -> str:
        """
        Gets the posix string of this chunk's output_path (with extension)
        See: Chunk.output_path
        Ex: '.temp/encode/00000.ivf'

        :return: the string of this chunk's output path
        """
        return self.output_path.as_posix()

    @property
    def fpf(self) -> str:
        """
        Gets the posix string of this chunks first pass file without an extension
        Ex: '.temp/split/00000_fpf'

        :return: the string of this chunk's first pass file (no extension)
        """
        fpf_file = (self.temp / 'split') / f'{self.name}_fpf'
        return fpf_file.as_posix()

    @property
    def name(self) -> str:
        """
        Gets the name of this chunk. It is the index zero padded to length 5 as a string.
        Ex: '00000'

        :return: the name of this chunk as a string
        """
        return str(self.index).zfill(5)

    @staticmethod
    def create_from_dict(d: dict, temp):
        """
        Creates a chunk from a dictionary.
        See: Chunk.to_dict

        :param d: the dictionary
        :param temp: the temp directory
        :return: A Chunk from the dictionary
        """
        chunk = Chunk(temp, d['index'], d['ffmpeg_gen_cmd'], d['output_ext'], d['size'], d['frames'])
        pass_cmds = [CommandPair(f, e) for f, e in d['pass_cmds']]
        chunk.pass_cmds = pass_cmds
        return chunk<|MERGE_RESOLUTION|>--- conflicted
+++ resolved
@@ -12,16 +12,12 @@
     to be run on this chunk.
     """
 
-<<<<<<< HEAD
-    def __init__(self, temp: Path, index: int, ffmpeg_gen_cmd: Command, output_ext: str, size: int, frames: int):
-=======
     def __init__(self,
                  temp: Path,
                  index: int,
-                 ffmpeg_gen_cmd: Tuple[str],
+                 ffmpeg_gen_cmd: Command,
                  output_ext: str, size: int,
                  frames: int):
->>>>>>> 4f739fad
         """
         Chunk class constructor
 
