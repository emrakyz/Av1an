import json
from pathlib import Path
from typing import List

from .arg_parse import Args
from .chunk import Chunk
<<<<<<< HEAD
from .encoders import ENCODERS
from .ffmpeg import frame_probe
=======
from .compose import get_file_extension_for_encoder
from .ffmpeg import frame_probe, get_keyframes
>>>>>>> 4f739fad
from .logger import log
from .resume import read_done_data
from .split import segment
from .utils import terminate


def save_chunk_queue(temp: Path, chunk_queue: List[Chunk]) -> None:
    """
    Writes the chunk queue to the chunks.json file

    :param temp: the temp directory
    :param chunk_queue: the chunk queue
    :return: None
    """
    chunk_dicts = [c.to_dict() for c in chunk_queue]
    with open(temp / 'chunks.json', 'w') as file:
        json.dump(chunk_dicts, file)


def read_chunk_queue(temp: Path) -> List[Chunk]:
    """
    Reads the chunk queue from the chunks.json file

    :param temp: the temp directory
    :return: the chunk queue
    """
    with open(temp / 'chunks.json', 'r') as file:
        chunk_dicts = json.load(file)
    return [Chunk.create_from_dict(cd, temp) for cd in chunk_dicts]


def load_or_gen_chunk_queue(args: Args, resuming: bool, split_locations: List[int]) -> List[Chunk]:
    """
    If resuming, loads the chunk queue and removes already done chunks or
    creates a chunk queue and saves it for resuming later.

    :param args: the Args
    :param resuming: if we are resuming
    :param split_locations: a list of frames to split on
    :return: A chunk queue (list of chunks)
    """
    # if resuming, read chunks from file and remove those already done
    if resuming:
        chunk_queue = read_chunk_queue(args.temp)
        done_chunk_names = read_done_data(args.temp)['done'].keys()
        chunk_queue = [c for c in chunk_queue if c.name not in done_chunk_names]
        return chunk_queue

    # create and save
    chunk_queue = create_encoding_queue(args, split_locations)
    save_chunk_queue(args.temp, chunk_queue)

    return chunk_queue


def create_encoding_queue(args: Args, split_locations: List[int]) -> List[Chunk]:
    """
    Creates a list of chunks using the cli option chunk_method specified

    :param args: Args
    :param split_locations: a list of frames to split on
    :return: A list of chunks
    """
    chunk_method_gen = {
        'segment': create_video_queue_segment,
        'select': create_video_queue_select,
        'vs_ffms2': create_video_queue_vsffms2,
        'hybrid': create_video_queue_hybrid
    }
    chunk_queue = chunk_method_gen[args.chunk_method](args, split_locations)

    # Sort largest first so chunks that take a long time to encode start first
    chunk_queue.sort(key=lambda c: c.size, reverse=True)
    return chunk_queue

def create_video_queue_hybrid(args: Args, split_locations: List[int]) -> List[Chunk]:
    """
    Create list of chunks using hybrid segment-select approach

    :param args: the Args
    :param split_locations: a list of frames to split on
    :return: A list of chunks
    """
    keyframes = get_keyframes(args.input)
    end = [frame_probe(args.input)]
    splits = [0] + split_locations + end

    segments_list = list(zip(splits, splits[1:]))
    to_split = [x for x in keyframes if x in splits]
    segments = []

    # Make segments
    segment(args.input, args.temp, to_split[1:])
    source_path = args.temp / 'split'
    queue_files = [x for x in source_path.iterdir() if x.suffix == '.mkv']
    queue_files.sort(key=lambda p: p.stem)


    kf_list = list(zip(to_split, to_split[1:] + end))
    for f, (x, y) in zip(queue_files, kf_list):
        to_add = [(f,[s[0] - x, s[1] - x]) for s in segments_list if s[0] >= x and s[1] <= y]
        segments.extend(to_add)

    chunk_queue = [create_select_chunk(args, index, file, *cb) for index, (file , cb) in enumerate(segments)]
    return chunk_queue

def create_video_queue_vsffms2(args: Args, split_locations: List[int]) -> List[Chunk]:
    """
    Create a list of chunks using vspipe and ffms2 for frame accurate seeking

    :param args: the Args
    :param split_locations: a list of frames to split on
    :return: A list of chunks
    """
    # add first frame and last frame
    last_frame = frame_probe(args.input)
    split_locs_fl = [0] + split_locations + [last_frame]

    # pair up adjacent members of this list ex: [0, 10, 20, 30] -> [(0, 10), (10, 20), (20, 30)]
    chunk_boundaries = zip(split_locs_fl, split_locs_fl[1:])

    # create a vapoursynth script that will load the source with ffms2
    load_script = args.temp / 'split' / 'loadscript.vpy'
    source_file = args.input.absolute().as_posix()
    cache_file = (args.temp / 'split' / 'ffms2cache.ffindex').absolute().as_posix()
    with open(load_script, 'w') as file:
        file.writelines([
            'from vapoursynth import core\n',
            f'core.ffms2.Source("{source_file}", cachefile="{cache_file}").set_output()\n',
        ])

    chunk_queue = [create_vsffms2_chunk(args, index, load_script, *cb) for index, cb in enumerate(chunk_boundaries)]

    return chunk_queue


def create_vsffms2_chunk(args: Args, index: int, load_script: Path, frame_start: int, frame_end: int) -> Chunk:
    """
    Creates a chunk using vspipe and ffms2

    :param args: the Args
    :param load_script: the path to the .vpy script for vspipe
    :param index: the index of the chunk
    :param frame_start: frame that this chunk should start on (0-based, inclusive)
    :param frame_end: frame that this chunk should end on (0-based, exclusive)
    :return: a Chunk
    """
    assert frame_end > frame_start, "Can't make a chunk with <= 0 frames!"

    frames = frame_end - frame_start
    frame_end -= 1  # the frame end boundary is actually a frame that should be included in the next chunk

    ffmpeg_gen_cmd = ['vspipe', load_script.as_posix(), '-y', '-', '-s', str(frame_start), '-e', str(frame_end)]
    extension = ENCODERS[args.encoder].output_extension
    size = frames  # use the number of frames to prioritize which chunks encode first, since we don't have file size

    chunk = Chunk(args.temp, index, ffmpeg_gen_cmd, extension, size, frames)
    chunk.generate_pass_cmds(args)

    return chunk


def create_video_queue_select(args: Args, split_locations: List[int]) -> List[Chunk]:
    """
    Create a list of chunks using the select filter

    :param args: the Args
    :param split_locations: a list of frames to split on
    :return: A list of chunks
    """
    # add first frame and last frame
    last_frame = frame_probe(args.input)
    split_locs_fl = [0] + split_locations + [last_frame]

    # pair up adjacent members of this list ex: [0, 10, 20, 30] -> [(0, 10), (10, 20), (20, 30)]
    chunk_boundaries = zip(split_locs_fl, split_locs_fl[1:])

    chunk_queue = [create_select_chunk(args, index, args.input, *cb) for index, cb in enumerate(chunk_boundaries)]

    return chunk_queue


def create_select_chunk(args: Args, index: int, src_path: Path, frame_start: int, frame_end: int) -> Chunk:
    """
    Creates a chunk using ffmpeg's select filter

    :param args: the Args
    :param src_path: the path of the entire unchunked source file
    :param index: the index of the chunk
    :param frame_start: frame that this chunk should start on (0-based, inclusive)
    :param frame_end: frame that this chunk should end on (0-based, exclusive)
    :return: a Chunk
    """
    assert frame_end > frame_start, "Can't make a chunk with <= 0 frames!"

    frames = frame_end - frame_start
    frame_end -= 1  # the frame end boundary is actually a frame that should be included in the next chunk

    ffmpeg_gen_cmd = ['ffmpeg', '-y', '-hide_banner', '-loglevel', 'error', '-i', src_path.as_posix(), '-vf', f'select=between(n\,{frame_start}\,{frame_end}),setpts=PTS-STARTPTS', *args.pix_format, '-bufsize', '50000K', '-f', 'yuv4mpegpipe', '-']
    extension = ENCODERS[args.encoder].output_extension
    size = frames  # use the number of frames to prioritize which chunks encode first, since we don't have file size

    chunk = Chunk(args.temp, index, ffmpeg_gen_cmd, extension, size, frames)
    chunk.generate_pass_cmds(args)

    return chunk


def create_video_queue_segment(args: Args, split_locations: List[int]) -> List[Chunk]:
    """
    Create a list of chunks using segmented files

    :param args: Args
    :param split_locations: a list of frames to split on
    :return: A list of chunks
    """

    # segment into separate files
    segment(args.input, args.temp, split_locations)

    # get the names of all the split files
    source_path = args.temp / 'split'
    queue_files = [x for x in source_path.iterdir() if x.suffix == '.mkv']
    queue_files.sort(key=lambda p: p.stem)

    if len(queue_files) == 0:
        er = 'Error: No files found in temp/split, probably splitting not working'
        print(er)
        log(er)
        terminate()

    chunk_queue = [create_chunk_from_segment(args, index, file) for index, file in enumerate(queue_files)]

    return chunk_queue


def create_chunk_from_segment(args: Args, index: int, file: Path) -> Chunk:
    """
    Creates a Chunk object from a segment file generated by ffmpeg

    :param args: the Args
    :param index: the index of the chunk
    :param file: the segmented file
    :return: A Chunk
    """
    ffmpeg_gen_cmd = ['ffmpeg', '-y', '-hide_banner', '-loglevel', 'error', '-i', file.as_posix(), *args.pix_format, '-bufsize', '50000K', '-f', 'yuv4mpegpipe', '-']
    file_size = file.stat().st_size
    frames = frame_probe(file)
    extension = ENCODERS[args.encoder].output_extension

    chunk = Chunk(args.temp, index, ffmpeg_gen_cmd, extension, file_size, frames)
    chunk.generate_pass_cmds(args)

    return chunk<|MERGE_RESOLUTION|>--- conflicted
+++ resolved
@@ -4,13 +4,8 @@
 
 from .arg_parse import Args
 from .chunk import Chunk
-<<<<<<< HEAD
 from .encoders import ENCODERS
-from .ffmpeg import frame_probe
-=======
-from .compose import get_file_extension_for_encoder
 from .ffmpeg import frame_probe, get_keyframes
->>>>>>> 4f739fad
 from .logger import log
 from .resume import read_done_data
 from .split import segment
